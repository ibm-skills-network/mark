--- conflicted
+++ resolved
@@ -31,8 +31,20 @@
     point: string;
     description: string;
   };
-
-  const [promptOptions, setPromptOptions] = useState<promptOption[]>([]);
+  // Initialize the promptOptions state with two default rubric options
+  const initialPromptOptions: promptOption[] = [
+    {
+      point: "0",
+      description: "",
+    },
+    {
+      point: "1",
+      description: "",
+    },
+  ];
+
+  const [promptOptions, setPromptOptions] =
+    useState<promptOption[]>(initialPromptOptions);
 
   // Step 2: Add Button Handler
   // const handleAddDiv = () => {
@@ -99,8 +111,6 @@
     setPromptOptions(updatedOptions);
   };
 
-<<<<<<< HEAD
-=======
   // Calculate the sum of prompt points
   const sumOfPoints = promptOptions.reduce((total, option) => {
     return total + Number(option.point);
@@ -114,7 +124,6 @@
     window.scrollTo({ top: element.scrollHeight, behavior: "smooth" });
   }
 
->>>>>>> df8d5cc3
   return (
     <div>
       <div
@@ -122,28 +131,13 @@
       >
         <div>
           <h1 className="text-base font-normal mt-[10px] leading-6 text-gray-900 relative">
-            Below write the conditions for the Criteria above
+            List the conditions for meeting the Criteria of Question
             <span className="absolute -top-1 left-38 text-blue-400">*</span>
           </h1>
           {promptOptions.map((choice, index) => (
             <div key={index} className="flex items-center mt-[10px]">
               {/* Add input for promptPoints */}
               <div className="flex items-center">
-                <svg
-                  xmlns="http://www.w3.org/2000/svg"
-                  width="14"
-                  height="15"
-                  viewBox="0 0 14 15"
-                  fill="none"
-                >
-                  <rect
-                    y="0.516602"
-                    width="14"
-                    height="14"
-                    rx="7"
-                    fill="#E5E7EB"
-                  />
-                </svg>
                 {/* this is each rubric for the criteria, we need to change the state function from matrix to list*/}
                 {/* this is each rubric for the criteria, we need to change the state function from matrix to list*/}
                 {/* this is each rubric for the criteria, we need to change the state function from matrix to list*/}
@@ -165,18 +159,23 @@
                 {/* this is each rubric for the criteria, we need to change the state function from matrix to list*/}
                 {/* this is each rubric for the criteria, we need to change the state function from matrix to list*/}
                 {/* this is each rubric for the criteria, we need to change the state function from matrix to list*/}
-                <input
-                  type="text"
-                  className="p-2 rounded-md ml-[10px] w-[700px] h-[3.256rem] text-black bg-transparent outline-none"
+                <textarea
+                  onKeyUp={(event) => textAreaAdjust(event.target)}
+                  className="p-2 rounded-md ml-[10px] text-black bg-transparent outline-none"
                   placeholder={`ex. “The question is not legible” `}
                   value={promptOptions[index]?.description || ""}
                   onChange={(event) =>
                     handleChoiceChangeWrittenQuestion(index, event.target.value)
                   }
                   style={{
-                    maxWidth: "100%",
+                    width: "700px",
+                    height: "3.256rem",
+                    overflow: "hidden",
+                    resize: "none",
+                    paddingRight: "25%", // Add this line
                   }}
                 />
+
                 {/* this is each rubric for the criteria, we need to change the state function from matrix to list*/}
                 {/* this is each rubric for the criteria, we need to change the state function from matrix to list*/}
                 {/* this is each rubric for the criteria, we need to change the state function from matrix to list*/}
@@ -184,21 +183,22 @@
               </div>
 
               <button
-                className="ml-2 text-red-600"
+                className="ml-[-100px] text-red-600"
                 onClick={() => handleRemoveChoiceWrittenQuestion(index)}
               >
                 <svg
                   xmlns="http://www.w3.org/2000/svg"
+                  width="24"
+                  height="25"
+                  viewBox="0 0 24 25"
                   fill="none"
-                  viewBox="0 0 24 24"
-                  stroke-width="1.5"
-                  stroke="currentColor"
-                  className="w-6 h-6"
                 >
                   <path
+                    d="M6 18.5L18 6.5M6 6.5L18 18.5"
+                    stroke="#FCA5A5"
+                    stroke-width="1.5"
                     stroke-linecap="round"
                     stroke-linejoin="round"
-                    d="M12 9.75L14.25 12m0 0l2.25 2.25M14.25 12l2.25-2.25M14.25 12L12 14.25m-2.58 4.92l-6.375-6.375a1.125 1.125 0 010-1.59L9.42 4.83c.211-.211.498-.33.796-.33H19.5a2.25 2.25 0 012.25 2.25v10.5a2.25 2.25 0 01-2.25 2.25h-9.284c-.298 0-.585-.119-.796-.33z"
                   />
                 </svg>
               </button>
