"use client";

import MarkdownEditor from "@components/MarkDownEditor";
import React, { useEffect, useRef, useState } from "react";

enum QuestionType {
  SingleCorrect = "single_correct",
  MultipleAnswers = "multiple_answers",
  WrittenQuestion = "written_question",
}

function TextBox() {
  const [inputText, setInputText] = useState("");
  const [displayText, setDisplayText] = useState("");
  const [isMenuOpen, setIsMenuOpen] = useState(false);
  const [selectedQuestionType, setSelectedQuestionType] =
    useState<QuestionType | null>(null);
  const [optionsSingleCorrect, setOptionsSingleCorrect] = useState<string[]>(
    []
  );
  const [selectedOptionSingleCorrect, setSelectedOptionSingleCorrect] =
    useState<string | null>(null);
  const [optionsMultipleAnswers, setOptionsMultipleAnswers] = useState<
    string[]
  >([]);
  const [selectedOptionsMultipleAnswers, setSelectedOptionsMultipleAnswers] =
    useState<string[]>([]);
  const [writtenQuestionText, setWrittenQuestionText] = useState("");
  const [questions, setQuestions] = useState<Array<JSX.Element>>([]);
  const [jsonData, setJsonData] = useState<any>(null);
  const menuRef = useRef<HTMLDivElement>(null);
  const [isTableMode, setIsTableMode] = useState(false);
  const [optionsWrittenQuestion, setOptionsWrittenQuestion] = useState<
    string[]
  >([]);
  const [isActive, setIsActive] = useState(false); // Track the active state of the component
  const [score, setScore] = useState("");

  useEffect(() => {
    const handleOutsideClick = (event: MouseEvent) => {
      if (menuRef.current && !menuRef.current.contains(event.target as Node)) {
        setIsMenuOpen(false);
      }
    };

    document.addEventListener("mousedown", handleOutsideClick);

    return () => {
      document.removeEventListener("mousedown", handleOutsideClick);
    };
  }, []);

  const handleFocus = () => {
    setIsActive(true); // Set isActive to true when the component is focused
  };

  const handleBlur = () => {
    setIsActive(false); // Set isActive to false when the component loses focus
  };

  const generateJsonData = () => {
    const data = {
      inputText,
      displayText,
      questionType: selectedQuestionType,
      optionsSingleCorrect,
      selectedOptionSingleCorrect,
      optionsMultipleAnswers,
      selectedOptionsMultipleAnswers,
      writtenQuestionText,
    };

    setJsonData(data);
  };

  const handleInputChange = (event: React.ChangeEvent<HTMLInputElement>) => {
    setInputText(event.target.value);
  };

  const handleDisplayText = () => {
    setDisplayText(inputText);
  };

  const handleMenuToggle = () => {
    setIsMenuOpen((prevIsMenuOpen) => !prevIsMenuOpen);
  };

  const handleQuestionTypeSelect = (questionType: QuestionType) => {
    setSelectedQuestionType(questionType);
    setIsMenuOpen(false);
    setOptionsSingleCorrect([]);
    setSelectedOptionSingleCorrect(null);
    setWrittenQuestionText("");
  };

  const handleOptionChangeSingleCorrect = (index: number, value: string) => {
    const updatedOptions = [...optionsSingleCorrect];
    updatedOptions[index] = value;
    setOptionsSingleCorrect(updatedOptions);
  };

  const handleOptionToggleSingleCorrect = (index: number) => {
    setSelectedOptionSingleCorrect((prevSelectedOption) => {
      return prevSelectedOption === optionsSingleCorrect[index]
        ? null
        : optionsSingleCorrect[index];
    });
  };

  const handleOptionToggleMultipleAnswers = (option: string) => {
    setSelectedOptionsMultipleAnswers((prevSelectedOptions) => {
      if (prevSelectedOptions.includes(option)) {
        return prevSelectedOptions.filter(
          (selectedOption) => selectedOption !== option
        );
      } else {
        return [...prevSelectedOptions, option];
      }
    });
  };

  const handleOptionChangeMultipleAnswers = (index: number, value: string) => {
    const updatedOptions = [...optionsMultipleAnswers];
    updatedOptions[index] = value;
    setOptionsMultipleAnswers(updatedOptions);
  };

  const handleWrittenQuestionChange = (
    event: React.ChangeEvent<HTMLInputElement>
  ) => {
    setWrittenQuestionText(event.target.value);
  };

  const handleOptionChangeWrittenQuestion = (index: number, value: string) => {
    const updatedOptions = [...optionsWrittenQuestion];
    updatedOptions[index] = value;
    setOptionsWrittenQuestion(updatedOptions);
  };

  const handleAddOptionWrittenQuestion = () => {
    setOptionsWrittenQuestion([...optionsWrittenQuestion, ""]);
  };

  const handleRemoveOptionWrittenQuestion = (index: number) => {
    const updatedOptions = optionsWrittenQuestion.filter((_, i) => i !== index);
    setOptionsWrittenQuestion(updatedOptions);
  };

  const handleScore = (event) => {
    const newScore = event.target.value;
    setScore(newScore);
  };

  return (
    <div
      className={`flex flex-col mt-8 pl-2 rounded-md p-4`}
      style={{
        minWidth: "67.5625rem",
        minHeight: "30.5rem",
        maxHeight: "50.5rem",
      }}
    >
<<<<<<< HEAD
    <div
      className={`flex flex-col mt-8 pl-2 border ${isActive ? 'border-l-20 border-blue-700' : 'border-l-20 border-gray-300'} rounded-md p-4`}
      style={{minWidth: '62.5625rem', minHeight: '25.5rem', maxHeight: '50.5rem' }}
      onFocus={handleFocus}
      onBlur={handleBlur}
    >
      {/* <button
=======
      <div
        className={`flex flex-col mt-8 pl-2 border ${
          isActive
            ? "border-l-20 border-blue-700"
            : "border-l-20 border-gray-700"
        } rounded-md p-4`}
        style={{
          minWidth: "62.5625rem",
          minHeight: "25.5rem",
          maxHeight: "50.5rem",
        }}
        onFocus={handleFocus}
        onBlur={handleBlur}
      >
        {/* <button
>>>>>>> c01c193c
        className="bg-blue-500 text-white p-2 rounded-md ml-2"
        onClick={generateJsonData}
      >
        Convert to JSON
      </button> */}
        {jsonData && (
          <div className="mt-4">
            <p>Generated JSON Data:</p>
            <pre className="bg-gray-100 p-2 rounded-md text-black overflow-auto">
              {JSON.stringify(jsonData, null, 2)}
            </pre>
          </div>
        )}
        <div className="text-m text-black font-inter text-1rem leading-1.25rem mr-2">
          Question:
        </div>
        <MarkdownEditor
          style={{ height: "200px" }}
          value={inputText}
          onChange={setInputText}
        />
        {/* <div className="mt-2">
        <button
          className="bg-blue-500 text-white p-2 rounded-md"
          onClick={handleDisplayText}
        >
          Display Text
        </button>
      </div>
      {displayText && (
        <div className="mt-4">
          <p>Displayed Text:</p>
          <p className="bg-gray-100 p-2 rounded-md text-black">{displayText}</p>
        </div>
      )} */}
        <div className="text-m text-black font-inter text-1rem leading-1.25rem mr-2 h-4">
          Question type:
        </div>

        <div className="mt-4 relative" ref={menuRef}>
          <div className="flex items-start gap-0.75rem">
            <button
              className="bg-white border text-black p-2 rounded-md"
              onClick={handleMenuToggle}
              style={{
                width: "19.125rem",
                height: "3.5rem",
              }}
            >
              <div style={{ display: "flex", alignItems: "center" }}>
                <svg
                  width="23"
                  height="24"
                  viewBox="0 0 23 24"
                  fill="none"
                  xmlns="http://www.w3.org/2000/svg"
                >
                  <circle
                    cx="11.5"
                    cy="12"
                    r="10.75"
                    stroke="#6B7280"
                    stroke-width="1.5"
                  />
                  <path
                    fill-rule="evenodd"
                    clip-rule="evenodd"
                    d="M15.5572 9.06597C15.6048 9.10206 15.6448 9.14717 15.6749 9.19872C15.705 9.25027 15.7247 9.30725 15.7327 9.36639C15.7408 9.42554 15.7371 9.48569 15.7218 9.5434C15.7066 9.60111 15.6801 9.65525 15.6438 9.70272L10.7954 16.0582C10.7561 16.1097 10.7062 16.1522 10.6491 16.1828C10.592 16.2134 10.5289 16.2315 10.4642 16.2358C10.3995 16.2401 10.3347 16.2305 10.274 16.2077C10.2133 16.1849 10.1582 16.1494 10.1124 16.1036L7.38518 13.3798C7.30489 13.2938 7.26118 13.1799 7.26325 13.0623C7.26533 12.9447 7.31304 12.8325 7.39631 12.7493C7.47959 12.6662 7.59195 12.6185 7.7097 12.6164C7.82746 12.6144 7.94143 12.658 8.02759 12.7382L10.3876 15.0946L14.9208 9.15252C14.9938 9.05686 15.1018 8.99401 15.2211 8.97779C15.3404 8.96156 15.4613 8.99327 15.5572 9.06597Z"
                    fill="#6B7280"
                    stroke="#6B7280"
                  />
                </svg>
                <span style={{ marginLeft: "10px" }}>
                  {selectedQuestionType
                    ? selectedQuestionType === QuestionType.SingleCorrect
                      ? "Single Correct"
                      : selectedQuestionType === QuestionType.MultipleAnswers
                      ? "Multiple Answers"
                      : "Written Question"
                    : "Select Question Type"}
                </span>
              </div>
            </button>

            {isMenuOpen && (
              <div className="absolute bottom-25 bg-white border rounded-md shadow-md">
                <button
                  className={`w-full text-left p-2 ${
                    selectedQuestionType === QuestionType.SingleCorrect
                      ? "bg-gray-200 text-black"
                      : "text-black"
                  }`}
                  onClick={() =>
                    handleQuestionTypeSelect(QuestionType.SingleCorrect)
                  }
                >
                  Single Correct
                </button>
                <button
                  className={`w-full text-left p-2 ${
                    selectedQuestionType === QuestionType.MultipleAnswers
                      ? "bg-gray-200 text-black"
                      : "text-black"
                  }`}
                  onClick={() =>
                    handleQuestionTypeSelect(QuestionType.MultipleAnswers)
                  }
                >
                  Multiple Answers
                </button>
                <button
                  className={`w-full text-left p-2 ${
                    selectedQuestionType === QuestionType.WrittenQuestion
                      ? "bg-gray-200 text-black"
                      : "text-black"
                  }`}
                  onClick={() =>
                    handleQuestionTypeSelect(QuestionType.WrittenQuestion)
                  }
                >
                  Written Question
                </button>
              </div>
            )}
          </div>
        </div>
        {selectedQuestionType === QuestionType.SingleCorrect ? (
          <div className="mt-4">
            <p>Options:</p>
            {optionsSingleCorrect.map((option, index) => (
              <div key={index} className="flex items-center">
                <input
                  type="radio"
                  name="singleCorrectOption"
                  value={option}
                  checked={option === selectedOptionSingleCorrect}
                  onChange={() => handleOptionToggleSingleCorrect(index)}
                />
                <input
                  type="text"
                  className="p-2 rounded-md text-black bg-transparent outline-none w-full" // Removed 'border ml-2' and added 'w-full'
                  placeholder={`Option ${index + 1}`}
                  value={option}
                  onChange={(event) =>
                    handleOptionChangeSingleCorrect(index, event.target.value)
                  }
                  style={{
                    height: "2.125rem",
                    maxWidth: "100%",
                  }}
                />
                <button
                  className="ml-2 text-red-600"
                  onClick={() => {
                    const updatedOptions = [...optionsSingleCorrect];
                    updatedOptions.splice(index, 1);
                    setOptionsSingleCorrect(updatedOptions);
                  }}
                >
                  X
                </button>
              </div>
            ))}
            <button
              className="flex items-center bg-white text-black p-2 rounded-md mt-2 space-x-1"
              onClick={() =>
                setOptionsSingleCorrect([...optionsSingleCorrect, ""])
              }
            >
              <svg
                xmlns="http://www.w3.org/2000/svg"
                width="20"
                height="21"
                viewBox="0 0 20 21"
                fill="none"
              >
                <path
                  d="M11.3438 7.34375C11.3438 7.11997 11.2549 6.90536 11.0966 6.74713C10.9384 6.58889 10.7238 6.5 10.5 6.5C10.2762 6.5 10.0616 6.58889 9.90338 6.74713C9.74515 6.90536 9.65625 7.11997 9.65625 7.34375V10.1562H6.84375C6.61997 10.1562 6.40536 10.2451 6.24713 10.4034C6.08889 10.5616 6 10.7762 6 11C6 11.2238 6.08889 11.4384 6.24713 11.5966C6.40536 11.7549 6.61997 11.8438 6.84375 11.8438H9.65625V14.6562C9.65625 14.88 9.74515 15.0946 9.90338 15.2529C10.0616 15.4111 10.2762 15.5 10.5 15.5C10.7238 15.5 10.9384 15.4111 11.0966 15.2529C11.2549 15.0946 11.3438 14.88 11.3438 14.6562V11.8438H14.1562C14.38 11.8438 14.5946 11.7549 14.7529 11.5966C14.9111 11.4384 15 11.2238 15 11C15 10.7762 14.9111 10.5616 14.7529 10.4034C14.5946 10.2451 14.38 10.1562 14.1562 10.1562H11.3438V7.34375Z"
                  fill="#1D4ED8"
                />
              </svg>
              <span>Add Option</span>
            </button>
          </div>
        ) : null}
        {selectedQuestionType === QuestionType.MultipleAnswers ? (
          <div className="mt-4">
            <p>Options:</p>
            {optionsMultipleAnswers.map((option, index) => {
              const optionId = `option_${index}`; // Generate a unique ID for each option
              return (
                <div key={optionId} className="flex items-center">
                  <input
                    type="checkbox"
                    id={optionId}
                    checked={selectedOptionsMultipleAnswers.includes(optionId)}
                    onChange={() => handleOptionToggleMultipleAnswers(optionId)}
                  />
                  <input
                    type="text"
                    className="p-2 rounded-md text-black bg-transparent outline-none w-full" // Removed 'border ml-2' and added 'w-full'
                    placeholder={`Option ${index + 1}`}
                    value={option}
                    onChange={(event) =>
                      handleOptionChangeMultipleAnswers(
                        index,
                        event.target.value
                      )
                    }
                    style={{
                      height: "2.125rem",
                      maxWidth: "100%",
                    }}
                  />
                  <button
                    className="ml-2 text-red-600"
                    onClick={() => {
                      const updatedOptions = optionsMultipleAnswers.filter(
                        (_, i) => i !== index
                      );
                      const updatedSelectedOptions =
                        selectedOptionsMultipleAnswers.filter(
                          (id) => id !== optionId
                        );
                      setOptionsMultipleAnswers(updatedOptions);
                      setSelectedOptionsMultipleAnswers(updatedSelectedOptions);
                    }}
                  >
                    X
                  </button>
                </div>
              );
            })}
            <button
              className="flex items-center bg-white text-black p-2 rounded-md mt-2 space-x-1"
              onClick={() =>
                setOptionsMultipleAnswers([...optionsMultipleAnswers, ""])
              }
            >
              <svg
                xmlns="http://www.w3.org/2000/svg"
                width="20"
                height="21"
                viewBox="0 0 20 21"
                fill="none"
              >
                <path
                  d="M11.3438 7.34375C11.3438 7.11997 11.2549 6.90536 11.0966 6.74713C10.9384 6.58889 10.7238 6.5 10.5 6.5C10.2762 6.5 10.0616 6.58889 9.90338 6.74713C9.74515 6.90536 9.65625 7.11997 9.65625 7.34375V10.1562H6.84375C6.61997 10.1562 6.40536 10.2451 6.24713 10.4034C6.08889 10.5616 6 10.7762 6 11C6 11.2238 6.08889 11.4384 6.24713 11.5966C6.40536 11.7549 6.61997 11.8438 6.84375 11.8438H9.65625V14.6562C9.65625 14.88 9.74515 15.0946 9.90338 15.2529C10.0616 15.4111 10.2762 15.5 10.5 15.5C10.7238 15.5 10.9384 15.4111 11.0966 15.2529C11.2549 15.0946 11.3438 14.88 11.3438 14.6562V11.8438H14.1562C14.38 11.8438 14.5946 11.7549 14.7529 11.5966C14.9111 11.4384 15 11.2238 15 11C15 10.7762 14.9111 10.5616 14.7529 10.4034C14.5946 10.2451 14.38 10.1562 14.1562 10.1562H11.3438V7.34375Z"
                  fill="#1D4ED8"
                />
              </svg>
              <span>Add Option</span>
            </button>
          </div>
        ) : null}

        {selectedQuestionType === QuestionType.WrittenQuestion && (
          <div className="mt-4">
            <div style={{ width: 1070, height: 104, background: "#E0E7FF" }}>
              <svg
                xmlns="http://www.w3.org/2000/svg"
                width="65"
                height="66"
                viewBox="0 0 65 66"
                fill="none"
                style={{ transform: "translate(10px, 15px)" }} // Adjust the values as needed
              >
                <path
                  d="M24.4342 32.5332H34.4685M24.4342 40.6582H34.4685M24.4342 48.7832H34.4685M42.496 50.8145H48.5166C50.1134 50.8145 51.6447 50.1724 52.7738 49.0296C53.9029 47.8868 54.5372 46.3369 54.5372 44.7207V16.5757C54.5372 13.5017 52.2762 10.8936 49.2498 10.639C48.249 10.555 47.2473 10.4828 46.2448 10.4224M46.2448 10.4224C46.4224 11.0049 46.5099 11.6111 46.5098 12.2207C46.5098 12.7594 46.2983 13.2761 45.922 13.657C45.5456 14.0379 45.0351 14.252 44.5029 14.252H32.4617C31.3539 14.252 30.4548 13.342 30.4548 12.2207C30.4548 11.5951 30.5485 10.9911 30.7224 10.4224M46.2448 10.4224C45.4876 7.93612 43.1971 6.12695 40.4892 6.12695H36.4754C35.189 6.12726 33.9364 6.54443 32.9012 7.31737C31.866 8.09032 31.1024 9.17843 30.7224 10.4224M30.7224 10.4224C29.7163 10.4847 28.7155 10.5578 27.7148 10.639C24.6884 10.8936 22.4273 13.5017 22.4273 16.5757V22.377M22.4273 22.377H13.3964C11.7348 22.377 10.3861 23.742 10.3861 25.4238V55.8926C10.3861 57.5745 11.7348 58.9395 13.3964 58.9395H39.4857C41.1474 58.9395 42.496 57.5745 42.496 55.8926V25.4238C42.496 23.742 41.1474 22.377 39.4857 22.377H22.4273ZM18.4136 32.5332H18.435V32.5549H18.4136V32.5332ZM18.4136 40.6582H18.435V40.6799H18.4136V40.6582ZM18.4136 48.7832H18.435V48.8049H18.4136V48.7832Z"
                  stroke="#1D4ED8"
                  stroke-width="2.5"
                  stroke-linecap="round"
                  stroke-linejoin="round"
                />
              </svg>
              <div
                style={{
                  width: 223.17,
                  color: "#1D4ED8",
                  fontSize: 19.17,
                  fontWeight: "bold",
                  transform: "translate(5px, -45px)", // Adjust the vertical value as needed
                  textAlign: "center",
                }}
              >
                Rubric
              </div>
            </div>
            <p>Points:</p>
            <input
              type="text"
              className="p-2 border rounded-md text-gray-700 bg-transparent outline-none"
              placeholder={`ex. 10`}
              value={score}
              onChange={handleScore}
              style={{
                maxWidth: "100%",
              }}
            />
            <p>Options:</p>
            {optionsWrittenQuestion.map((option, index) => (
              <div key={index} className="flex items-center">
                <input
                  type="text"
                  className="p-2 rounded-md text-black bg-transparent outline-none w-full" // Removed 'border ml-2' and added 'w-full'
                  placeholder={`Option ${index + 1}`}
                  value={option}
                  onChange={(event) =>
                    handleOptionChangeWrittenQuestion(index, event.target.value)
                  }
                  style={{
                    height: "2.125rem",
                    maxWidth: "100%",
                  }}
                />
                <button
                  className="ml-2 text-red-600"
                  onClick={() => handleRemoveOptionWrittenQuestion(index)}
                >
                  X
                </button>
              </div>
            ))}
            <button
              className="bg-blue-500 text-white p-2 rounded-md mt-2"
              onClick={handleAddOptionWrittenQuestion}
            >
              Add Option
            </button>
          </div>
        )}
      </div>
    </div>
  );
}

export default TextBox;<|MERGE_RESOLUTION|>--- conflicted
+++ resolved
@@ -160,15 +160,6 @@
         maxHeight: "50.5rem",
       }}
     >
-<<<<<<< HEAD
-    <div
-      className={`flex flex-col mt-8 pl-2 border ${isActive ? 'border-l-20 border-blue-700' : 'border-l-20 border-gray-300'} rounded-md p-4`}
-      style={{minWidth: '62.5625rem', minHeight: '25.5rem', maxHeight: '50.5rem' }}
-      onFocus={handleFocus}
-      onBlur={handleBlur}
-    >
-      {/* <button
-=======
       <div
         className={`flex flex-col mt-8 pl-2 border ${
           isActive
@@ -184,7 +175,6 @@
         onBlur={handleBlur}
       >
         {/* <button
->>>>>>> c01c193c
         className="bg-blue-500 text-white p-2 rounded-md ml-2"
         onClick={generateJsonData}
       >
