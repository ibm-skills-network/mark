import { ExecutionContext, Injectable, SetMetadata } from "@nestjs/common";
import { Reflector } from "@nestjs/core";
import { AuthGuard } from "@nestjs/passport";
import { Request } from "express";
import { UserRole, UserSession } from "../../interfaces/user.session.interface";

export const IS_PUBLIC_KEY = "isPublic";
export const Public = () => SetMetadata(IS_PUBLIC_KEY, true);

interface RequestWithUserSession extends Request {
  userSession: UserSession;
}

@Injectable()
export class MockJwtCookieAuthGuard extends AuthGuard("cookie-strategy") {
  constructor(private reflector: Reflector) {
    super();
  }

  // eslint-disable-next-line @typescript-eslint/no-unused-vars
  canActivate(context: ExecutionContext) {
    const request: RequestWithUserSession = context.switchToHttp().getRequest();

    // Here you can modify the request object to include a temporary user. You can customize this part whenever testing locally.
    request.user = {
<<<<<<< HEAD
      userID: "dev-user",
      role: UserRole.LEARNER,
      groupID: "test-group-id",
      assignmentID: 1,
=======
      userId: "dev-user",
      role: UserRole.AUTHOR,
      groupId: "test-group-id",
      assignmentId: 1,
>>>>>>> e835c737
      gradingCallbackRequired: false,
    };

    return true;
  }
}<|MERGE_RESOLUTION|>--- conflicted
+++ resolved
@@ -23,17 +23,10 @@
 
     // Here you can modify the request object to include a temporary user. You can customize this part whenever testing locally.
     request.user = {
-<<<<<<< HEAD
-      userID: "dev-user",
-      role: UserRole.LEARNER,
-      groupID: "test-group-id",
-      assignmentID: 1,
-=======
       userId: "dev-user",
       role: UserRole.AUTHOR,
       groupId: "test-group-id",
       assignmentId: 1,
->>>>>>> e835c737
       gradingCallbackRequired: false,
     };
 
