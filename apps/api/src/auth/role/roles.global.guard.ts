--- conflicted
+++ resolved
@@ -25,14 +25,8 @@
     if (!requiredRoles) {
       return true;
     }
-<<<<<<< HEAD
-    const request: UserRequest = context.switchToHttp().getRequest();
-    const { user } = request;
-    return requiredRoles.includes(user.role);
-=======
     const request: UserSessionRequest = context.switchToHttp().getRequest();
     const { userSession } = request;
     return requiredRoles.includes(userSession.role);
->>>>>>> 3883b84c
   }
 }